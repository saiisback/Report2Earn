"use client";

import { GradientBackground } from "@/components/gradient-background"
import { Instrument_Serif } from "next/font/google"
import { Card, CardContent, CardHeader, CardTitle } from "@/components/ui/card"
import { Target, Coins } from "lucide-react"
import { StatsMarquee } from "@/components/stats-marquee"
import { BountyCardsCarousel } from "@/components/AppleCardsCarouselDemo"
import { AnimatedListDemo } from "@/components/AnimatedListDemo"

const instrumentSerif = Instrument_Serif({
  subsets: ["latin"],
  weight: ["400"],
  display: "swap",
})

export default function CommunityPage() {
  return (
    <div className="min-h-screen w-full">
      <main className="relative min-h-screen w-full overflow-x-hidden">
        <GradientBackground />
        <div className="absolute inset-0 -z-10 bg-black/20" />

        <div className="px-4 sm:px-8 md:px-12 lg:px-20 py-12 w-full">
          {/* Header */}
          <section className="text-center mb-12">
            <h1
              className={`${instrumentSerif.className} text-white text-center text-balance font-normal tracking-tight text-6xl md:text-7xl mb-8`}
            >
              Bounty Hunter Community
            </h1>
            <p className="text-white/90 text-xl mb-12 text-balance max-w-4xl mx-auto">
              Join the elite community of bounty hunters and truth seekers. Hunt
              down misinformation, earn rewards, and climb the leaderboards.
            </p>
          </section>

          {/* Marquee */}
          <div className="w-full mb-12">
            <StatsMarquee />
          </div>

<<<<<<< HEAD
          {/* Active Bounties + Live Feed */}
          <section className="mb-12 w-full">
            <div className="grid grid-cols-1 lg:grid-cols-[2fr_1fr] gap-8">
              {/* Bounties Carousel */}
              <Card className="bg-white/5 border-white/10 backdrop-blur-md h-[800px]  overflow-hidden">
                <CardHeader>
                  <CardTitle className="text-white text-lg flex items-center gap-2">
                    <Target className="h-5 w-5 text-red-300" />
                    Active Bounties
                  </CardTitle>
                </CardHeader>
                <CardContent className="h-full">
                  <div className="relative w-full h-full">
                    {/* Gradient fade edges */}
                    <div className="absolute left-0 top-0 h-full w-16  z-10 pointer-events-none" />
                    <div className="absolute right-0 top-0 h-full w-16 z-10 pointer-events-none" />
=======
          {/* Active Bounties Section */}
          {/* Active Bounties Section */}
<section className="mb-12 w-full">
  <Card className="bg-white/10 border-white/20 backdrop-blur-sm w-full">
    <CardHeader>
      <div className="flex items-center gap-3">
        <div className="p-2 bg-red-500/20 rounded-lg">
          <Target className="h-5 w-5 text-red-300" />
        </div>
        <CardTitle className="text-white">Active Bounty</CardTitle>
      </div>
    </CardHeader>
    <CardContent>
      <div className="grid grid-cols-1 lg:grid-cols-2 gap-8">
        
        {/* Left: Horizontally scrollable Apple-style carousel */}
        <div className="relative w-full overflow-hidden">
          <div className="absolute left-0 top-0 h-full w-16 bg-gradient-to-r from-black via-black/70 to-transparent z-10 pointer-events-none" />
          <div className="absolute right-0 top-0 h-full w-16 bg-gradient-to-l from-black via-black/70 to-transparent z-10 pointer-events-none" />
>>>>>>> e4ba779a

                    {/* Carousel */}
                    <div className="h-full overflow-x-auto scrollbar-none">
                      <BountyCardsCarousel />
                    </div>
                  </div>
                </CardContent>
              </Card>

              {/* Live Feed */}
              <Card className="bg-white/5 border-white/10 backdrop-blur-md h-[800px] overflow-hidden ">
                <CardHeader>
                  <CardTitle className="text-white text-lg flex items-center gap-2">
                    <Coins className="h-5 w-5 text-yellow-400" />
                    Live Feed
                  </CardTitle>
                </CardHeader>
                <CardContent className="h-full">
                  <AnimatedListDemo className="h-full" />
                </CardContent>
              </Card>
            </div>
          </section>

          {/* Future Sections: Quests, Guilds, Leaderboard */}
          <section className="mb-12">
            {/* You can add quest cards, guild leaderboard here later */}
          </section>
        </div>
      </main>
    </div>
  )
}<|MERGE_RESOLUTION|>--- conflicted
+++ resolved
@@ -40,7 +40,6 @@
             <StatsMarquee />
           </div>
 
-<<<<<<< HEAD
           {/* Active Bounties + Live Feed */}
           <section className="mb-12 w-full">
             <div className="grid grid-cols-1 lg:grid-cols-[2fr_1fr] gap-8">
@@ -49,7 +48,7 @@
                 <CardHeader>
                   <CardTitle className="text-white text-lg flex items-center gap-2">
                     <Target className="h-5 w-5 text-red-300" />
-                    Active Bounties
+                    Active Bounty
                   </CardTitle>
                 </CardHeader>
                 <CardContent className="h-full">
@@ -57,27 +56,6 @@
                     {/* Gradient fade edges */}
                     <div className="absolute left-0 top-0 h-full w-16  z-10 pointer-events-none" />
                     <div className="absolute right-0 top-0 h-full w-16 z-10 pointer-events-none" />
-=======
-          {/* Active Bounties Section */}
-          {/* Active Bounties Section */}
-<section className="mb-12 w-full">
-  <Card className="bg-white/10 border-white/20 backdrop-blur-sm w-full">
-    <CardHeader>
-      <div className="flex items-center gap-3">
-        <div className="p-2 bg-red-500/20 rounded-lg">
-          <Target className="h-5 w-5 text-red-300" />
-        </div>
-        <CardTitle className="text-white">Active Bounty</CardTitle>
-      </div>
-    </CardHeader>
-    <CardContent>
-      <div className="grid grid-cols-1 lg:grid-cols-2 gap-8">
-        
-        {/* Left: Horizontally scrollable Apple-style carousel */}
-        <div className="relative w-full overflow-hidden">
-          <div className="absolute left-0 top-0 h-full w-16 bg-gradient-to-r from-black via-black/70 to-transparent z-10 pointer-events-none" />
-          <div className="absolute right-0 top-0 h-full w-16 bg-gradient-to-l from-black via-black/70 to-transparent z-10 pointer-events-none" />
->>>>>>> e4ba779a
 
                     {/* Carousel */}
                     <div className="h-full overflow-x-auto scrollbar-none">
